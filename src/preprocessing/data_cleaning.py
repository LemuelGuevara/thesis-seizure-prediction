"""
Data Cleaning Module

This module provides functions for cleaning the EEG recordings before
passing them to time-frequency and bispectrum processing.

"""

import os
import re
import sys
import typing
from datetime import timedelta
from typing import cast

import mne
from mne.io import BaseRaw
from tqdm import tqdm

sys.path.append(os.path.dirname(os.path.abspath(__file__)) + "/../")

from src.config import DataConfig, PreprocessingConfig
from src.datatypes import EpochInterval
from src.logger import setup_logger
from src.utils import parse_time_str

mne.set_log_level("ERROR")

logger = setup_logger(name="data_cleaning")

# Counter for Spectrogram windows
preictal_windows_count: int = 0
interictal_windows_count: int = 0


def extract_seizure_intervals(
    patient_summary: typing.TextIO,
) -> tuple[list[EpochInterval], list[EpochInterval], list[EpochInterval]]:
    """
    Extracts seizure intervals from a patient summart text file.

    Necessary conversions since there are two time formats (seconds and datetime).

    Args:
        patient_summary (TextIO): Patient summary.txt file.

    Returns:
        tuple[list[SeizureInterval], list[SeizureInterval], list[SeizureInterval]]:
            - preictal_intervals: Intervals before seizures.
            - interictal_intervals: Intervals between seizures.
            - ictal_intervals: Actual seizure intervals.
    """

    preictal_intervals: list[EpochInterval] = []
    interictal_intervals: list[EpochInterval] = []
    ictal_intervals: list[EpochInterval] = []

    pending_seizure_start = None
    file_start = None
    file_end = None

    for line in patient_summary:
        # In order to get the preictal and interictal intervals, we need to loop through the
        # patient summary file that contains the file start time, file end time, seizure start time,
        # and seizure end time that would determine the file start, file end, and the
        # seizures themselves. Then a seizure array will be used to store when the seizures started
        # which will be used to find the preictals and interictals.

        line = line.strip()

        if line.startswith("File Name:"):
            file_name = line.split(":", 1)[1].strip()
        elif line.startswith("File Start Time:"):
            file_start = parse_time_str(line.split(":", 1)[1].strip())
        elif line.startswith("File End Time:"):
            file_end = parse_time_str(line.split(":", 1)[1].strip())
        elif line.startswith("Number of Seizures in File:"):
            no_of_seizures = int(line.split(":", 1)[1].strip().split()[0])
<<<<<<< HEAD
            if no_of_seizures == 0 and file_start and file_end:
                duration_seconds = int((file_end - file_start).total_seconds())
                interval = EpochInterval(
                    phase="interictal",
                    start=0,
                    end=duration_seconds,
                    file_name=file_name,
=======
            if no_of_seizures == 0:
                interictal_intervals.append(
                    EpochInterval(
                        phase="interictal",
                        start=0,
                        end=3600,
                    )
>>>>>>> 06249f16
                )
        elif re.match(r"Seizure(\s+\d+)?\s+Start Time:", line):
            pending_seizure_start = int(line.split(":")[-1].strip().split()[0])
        elif (
            re.match(r"Seizure(\s+\d+)?\s+End Time:", line)
            and pending_seizure_start is not None
        ):
            end_sec = int(line.split(":")[-1].strip().split()[0])
            ictal_intervals.append(
                EpochInterval(phase="ictal", start=pending_seizure_start, end=end_sec)
            )
            pending_seizure_start = None

    assert file_start is not None, "file_start cannot be None"
    assert file_end is not None, "file_end cannot be None"

    current_start = file_start
    for seizure_idx, seizure in enumerate(ictal_intervals, 1):
        # Since the file start and times are in datatime format, in order to get the
        # absolute datetimes of the seizure start/end from seconds, conversion has by using
        # timedelta and adding it to the file_start datetime.

        seizure_start_time = file_start + timedelta(seconds=seizure.start)
        seizure_end_time = file_start + timedelta(seconds=seizure.end)
        preictal_start_time = seizure_start_time - timedelta(
            minutes=PreprocessingConfig.preictal_minutes
        )

        logger.debug(
            "seizure_start: %s, seizure_end: %s",
            seizure.start,
            seizure.end,
        )

        # We need to make sure that our times will never be negative
        if preictal_start_time < current_start:
            preictal_start_time = current_start
        if preictal_start_time >= seizure_start_time:
            preictal_start_time = file_start

        # Interictal before preictal
        if preictal_start_time > current_start:
            interictal_intervals.append(
                EpochInterval(
                    phase="interictal",
                    start=int((current_start - file_start).total_seconds()),
                    end=int((preictal_start_time - file_start).total_seconds()),
                )
            )

        preictal_intervals.append(
            EpochInterval(
                phase="preictal",
                start=int((preictal_start_time - file_start).total_seconds()),
                end=int((seizure_start_time - file_start).total_seconds()),
            )
        )

        current_start = seizure_end_time

    # Interictal after last seizure
    if file_end is not None and current_start < file_end:
        interictal_intervals.append(
            EpochInterval(
                phase="interictal",
                start=int((current_start - file_start).total_seconds()),
                end=int((file_end - file_start).total_seconds()),
            )
        )

    return (
        preictal_intervals,
        interictal_intervals,
        ictal_intervals,
    )


# 1. Loads all EDF recordings of a patient (since we have multiple recordings per patient)
def load_raw_recordings(patient_id: str) -> list[BaseRaw]:
    """
    Loads all raw EDF recordings of a patient without filtering.

    Args:
        patient_id (str): Zero-padded patient ID (e.g. "01").

    Returns:
        list[BaseRaw]: List of unprocessed raw recordings.
    """

    logger.info(f"Loading EDF files for patient {patient_id}")

    patient_folder = os.path.join(DataConfig.dataset_path, f"chb{patient_id}")
    raw_edf_list: list[BaseRaw] = []

    for root, dirs, files in os.walk(patient_folder):
        files = [f for f in files if f.lower().endswith(".edf")]
        files.sort()

        for file in tqdm(files, desc=f"Reading EDF files in {os.path.basename(root)}"):
            recording_path = os.path.join(root, file)
            logger.debug(f"Reading file: {file}")

            raw_edf = mne.io.read_raw_edf(
                recording_path, preload=False, verbose="error"
            )
            raw_edf.pick(
                PreprocessingConfig.selected_channels
            )  # only keep channels defined in config
            raw_edf_list.append(raw_edf)

    if not raw_edf_list:
        raise FileNotFoundError(f"No EDF files found in {patient_folder}")

    return raw_edf_list


# 2. Preprocessing: Filtering
def apply_filters(
    raw: BaseRaw,
) -> BaseRaw:
    """
    Applies bandpass and notch filtering to EEG recording.

    Args:
        raw (BaseRaw): Raw EEG recording.

    Returns:
        BaseRaw: Filtered EEG recording.
    """

    logger.info("Applying bandpass and notch filters")

    # bandpass filtering
    raw.filter(
        l_freq=PreprocessingConfig.low_cutoff_filter,
        h_freq=PreprocessingConfig.high_cutoff_filter,
    )
    logger.info(
        f"Bandpass filtered: {PreprocessingConfig.low_cutoff_filter} - {PreprocessingConfig.high_cutoff_filter} Hz"
    )

    # notch filtering
    raw.notch_filter(PreprocessingConfig.notch_filter)
    logger.info(f"Notch filtered: {PreprocessingConfig.notch_filter} Hz")
    return raw


def load_patient_recording(patient_id: str) -> BaseRaw:
    """
    Loads and preprocesses a patient's EEG recordings
    - Reads EDFs
    - Concatenates them

    Args:
        patient_id (str): Patient ID (e.g. "01")

    Returns:
        BaseRaw: Concatenated and filtered EEG recording.
    """

    raw_edf_list: list[BaseRaw] = load_raw_recordings(patient_id)

    # Concatenate all files into one continuous recording
    logger.info("Concatenating EDF files")
    raw_concatenated: BaseRaw = cast(
        BaseRaw, mne.concatenate_raws(raw_edf_list, preload=False)
    )

    return raw_concatenated


# 3. Preprocessing: Segmentation into epochs
def segment_intervals(
    intervals: list[EpochInterval],
    overlap: float = 0.5,  # 50% overlap
) -> list[EpochInterval]:
    """
    Segments a seizure interval into overlapping, labeled epochs.

    Args:
        interval (EpochInterval): Interval to segment; uses interval.phase.
        epoch_length (int): Window length in seconds.
        overlap (float): Fractional overlap.

    Returns:
        List[EpochInterval]: List of EpochInterval instances.
    """

    logger.info("Segmenting intervals into 30-second epochs")
    epoch_length = PreprocessingConfig.epoch_length

    windows: list[EpochInterval] = []
    step = max(1, int(epoch_length * (1 - overlap)))

    for idx in tqdm(range(len(intervals))):
        interval = intervals[idx]
        start_sec, end_sec = int(interval.start), int(interval.end)

        current_start = start_sec
        interval_windows = 0

        while current_start + epoch_length <= end_sec:
            window_end = min(current_start + epoch_length, end_sec)

            windows.append(
                EpochInterval(start=current_start, end=window_end, phase=interval.phase)
            )
            interval_windows += 1
            current_start += step

        logger.info(
            f"Interval {idx + 1} ({interval.phase}): created {interval_windows} windows"
        )

    logger.info(f"Total windows created: {len(windows)}")

    return windows<|MERGE_RESOLUTION|>--- conflicted
+++ resolved
@@ -76,7 +76,6 @@
             file_end = parse_time_str(line.split(":", 1)[1].strip())
         elif line.startswith("Number of Seizures in File:"):
             no_of_seizures = int(line.split(":", 1)[1].strip().split()[0])
-<<<<<<< HEAD
             if no_of_seizures == 0 and file_start and file_end:
                 duration_seconds = int((file_end - file_start).total_seconds())
                 interval = EpochInterval(
@@ -84,15 +83,6 @@
                     start=0,
                     end=duration_seconds,
                     file_name=file_name,
-=======
-            if no_of_seizures == 0:
-                interictal_intervals.append(
-                    EpochInterval(
-                        phase="interictal",
-                        start=0,
-                        end=3600,
-                    )
->>>>>>> 06249f16
                 )
         elif re.match(r"Seizure(\s+\d+)?\s+Start Time:", line):
             pending_seizure_start = int(line.split(":")[-1].strip().split()[0])
